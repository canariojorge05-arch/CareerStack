--- conflicted
+++ resolved
@@ -1,7 +1,6 @@
 import React, { useEffect, useRef, useState, useCallback } from 'react';
 import { toast } from 'sonner';
 import { Button } from '../ui/button';
-<<<<<<< HEAD
 import { 
   Download, 
   Save, 
@@ -34,23 +33,18 @@
 import { Input } from '../ui/input';
 import { Progress } from '../ui/progress';
 import { validateDOCXFileComprehensive, formatFileSize } from '@/utils/fileValidation';
-=======
 import { Download, Save, AlertCircle, Loader2, ZoomIn, ZoomOut, Maximize2, Minimize2, List, Image as ImageIcon, Columns2, Type, ChevronDown, ChevronUp, Search, Settings, FilePlus2, Table as TableIcon, MessageSquare, PenLine, BookMarked, History } from 'lucide-react';
 import html2canvas from 'html2canvas';
 import jsPDF from 'jspdf';
 // fallback to main-thread PDF if worker bundling fails
->>>>>>> a8cbfa3a
 
 import '@harbour-enterprises/superdoc/style.css';
 
 interface SuperDocEditorProps {
   fileUrl: string;
   fileName?: string;
-<<<<<<< HEAD
   resumeId: string; // Required for saving to server
-=======
   resumeId?: string;
->>>>>>> a8cbfa3a
   onSave?: (content: any) => void;
   onExport?: (file: Blob) => void;
   className?: string;
@@ -67,7 +61,6 @@
   height = '100vh'
 }: SuperDocEditorProps) {
   const editorRef = useRef<HTMLDivElement>(null);
-<<<<<<< HEAD
   const toolbarRef = useRef<HTMLDivElement>(null);
   const containerRef = useRef<HTMLDivElement>(null);
   
@@ -173,7 +166,6 @@
       editorRef.current.style.transformOrigin = 'top center';
     }
   }, [zoom]);
-=======
   const scrollRef = useRef<HTMLDivElement>(null);
   const [isLoading, setIsLoading] = useState(true);
   const [error, setError] = useState<string | null>(null);
@@ -239,7 +231,6 @@
       return 'Diff unavailable';
     }
   };
->>>>>>> a8cbfa3a
 
   useEffect(() => {
     const initializeEditor = async () => {
@@ -306,7 +297,6 @@
           throw new Error(validation.error || 'Invalid DOCX file');
         }
 
-<<<<<<< HEAD
         setLoadingProgress(75);
 
         // Add a timeout for initialization
@@ -315,7 +305,6 @@
           setIsLoading(false);
           toast.error('Document initialization timed out. Please try again.', {
             duration: 5000,
-=======
         // Set up event listeners if available
         if (editorInstance && typeof editorInstance.on === 'function') {
           editorInstance.on('ready', () => {
@@ -334,7 +323,6 @@
           if (Array.isArray(data?.images) && data.images.length) setThumbnails(data.images);
                 }).catch(() => {});
             }
->>>>>>> a8cbfa3a
           });
         }, 30000); // 30 second timeout
 
@@ -425,13 +413,10 @@
       if (editorRef.current) {
         editorRef.current.innerHTML = '';
       }
-<<<<<<< HEAD
       if (toolbarRef.current) {
         toolbarRef.current.innerHTML = '';
       }
-=======
       window.removeEventListener('keydown', onKeyDownNav);
->>>>>>> a8cbfa3a
     };
   }, [fileUrl, fileName, retryCount]); // Include retryCount to trigger retry
 
@@ -594,12 +579,10 @@
     toast.success('Text replaced');
   };
 
-<<<<<<< HEAD
   const handleReplaceAll = () => {
     if (!searchTerm || !replaceTerm) return;
     if (superdoc && typeof superdoc.replaceAll === 'function') {
       superdoc.replaceAll(searchTerm, replaceTerm);
-=======
   // Persist zoom/fit and bind events
   useEffect(() => { localStorage.setItem('docx_zoom', String(zoom)); }, [zoom]);
   useEffect(() => { localStorage.setItem('docx_fit', fitMode); }, [fitMode]);
@@ -956,7 +939,6 @@
   const handleSave = () => {
     if (editor) {
       editor.save();
->>>>>>> a8cbfa3a
     }
     toast.success('All instances replaced');
   };
@@ -972,7 +954,6 @@
     }
   };
 
-<<<<<<< HEAD
   const handlePrevPage = () => {
     jumpToPage(Math.max(1, currentPage - 1));
   };
@@ -1003,7 +984,6 @@
     setRetryCount(prev => prev + 1);
     setIsLoading(true);
   };
-=======
   // Autosave every 10s if changed
   useEffect(() => {
     const timer = setInterval(async () => {
@@ -1023,7 +1003,6 @@
     return () => clearInterval(timer);
   }, [editor]);
 
->>>>>>> a8cbfa3a
 
   if (error) {
     return (
@@ -1063,7 +1042,6 @@
   }
 
   return (
-<<<<<<< HEAD
     <TooltipProvider>
       <div 
         ref={containerRef}
@@ -1387,7 +1365,6 @@
               </TooltipContent>
             </Tooltip>
           </div>
-=======
     <div className={`relative ${className}`} style={{ height, width: '100%', maxWidth: '100%', overflow: 'hidden' }}>
       {isLoading && (
         <div className="absolute inset-0 flex items-center justify-center bg-white/80 z-10">
@@ -1474,10 +1451,8 @@
           <Button onClick={handleExport} disabled={isLoading || !editor} size="sm">
             <Download className="h-4 w-4 mr-2" /> Export DOCX
           </Button>
->>>>>>> a8cbfa3a
         </div>
 
-<<<<<<< HEAD
         {/* Search Panel */}
         {showSearch && (
           <div className="border-b bg-white p-3 shrink-0">
@@ -1507,7 +1482,6 @@
               <Button onClick={() => setShowSearch(false)} size="sm" variant="ghost">
                 ✕
               </Button>
-=======
       {/* Editor Layout */}
       <div className="flex" style={{ height: 'calc(100% - 56px)' }}>
         {showThumbnails && (
@@ -1524,12 +1498,10 @@
                   <div className="text-center text-[10px] py-1 text-gray-600">{i + 1}</div>
                 </button>
               ))}
->>>>>>> a8cbfa3a
             </div>
           </div>
         )}
 
-<<<<<<< HEAD
         {/* Page Navigation Bar */}
         {pageCount > 1 && !isLoading && (
           <div className="border-b bg-gray-50 px-4 py-2 shrink-0 flex items-center justify-between">
@@ -1661,7 +1633,6 @@
         )}
       </div>
     </TooltipProvider>
-=======
         <div ref={scrollRef} className="flex-1 overflow-auto bg-gray-100">
           <div style={{ transform: `scale(${zoom})`, transformOrigin: 'top left' }}>
             <div ref={editorRef} />
@@ -1961,7 +1932,6 @@
         </div>
       )}
     </div>
->>>>>>> a8cbfa3a
   );
 }
 
